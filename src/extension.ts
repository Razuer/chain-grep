--- conflicted
+++ resolved
@@ -1,10 +1,6 @@
 import * as vscode from "vscode";
-<<<<<<< HEAD
-import { ChainGrepQuery } from "./models/interfaces";
-=======
 import * as path from "path";
 import { ChainGrepQuery, Bookmark } from "./models/interfaces";
->>>>>>> 6cd9a259
 import { ChainGrepNode } from "./models/chainGrepNode";
 import { BookmarkNode } from "./models/bookmarkNode";
 import { ChainGrepDataProvider } from "./providers/chainGrepDataProvider";
@@ -22,7 +18,11 @@
     applyHighlightsToOpenEditors,
     resetAllHighlightDecorations,
 } from "./services/highlightService";
-import { executeChainSearch, generateChainGrepDocUri, buildChainDetailedHeader } from "./services/searchService";
+import {
+    executeChainSearch,
+    generateChainGrepDocUri,
+    buildChainDetailedHeader,
+} from "./services/searchService";
 import {
     getChainGrepMap,
     getChainGrepContents,
@@ -35,10 +35,9 @@
     isDetailedChainDocEnabled,
     getCleanupInterval,
     isRegexValid,
-<<<<<<< HEAD
     showStatusMessage,
-=======
->>>>>>> 6cd9a259
+    getBookmarkColor,
+    isCleanupLoggingEnabled,
 } from "./services/configService";
 import { getSelectedTextOrWord } from "./utils/utils";
 
@@ -49,10 +48,8 @@
 const bookmarkProvider = new BookmarkProvider();
 const chainGrepMap = getChainGrepMap();
 const chainGrepContents = getChainGrepContents();
-<<<<<<< HEAD
+let chainTreeView: vscode.TreeView<ChainGrepNode> | undefined;
 let cleanupInterval: NodeJS.Timeout | undefined;
-=======
-let chainTreeView: vscode.TreeView<ChainGrepNode> | undefined;
 
 let saveTimeout: NodeJS.Timeout | undefined;
 
@@ -66,42 +63,36 @@
         saveTimeout = undefined;
     }, SAVE_STATE_DELAY);
 }
->>>>>>> 6cd9a259
 
 export async function activate(context: vscode.ExtensionContext) {
     setContext(context);
 
-    const chainGrepFs = new ChainGrepFSProvider(chainGrepContents, chainGrepMap);
+    const chainGrepFs = new ChainGrepFSProvider(
+        chainGrepContents,
+        chainGrepMap
+    );
     context.subscriptions.push(
-        vscode.workspace.registerFileSystemProvider(CHAIN_GREP_SCHEME, chainGrepFs, {
-            isReadonly: false,
-        })
-    );
-
-<<<<<<< HEAD
+        vscode.workspace.registerFileSystemProvider(
+            CHAIN_GREP_SCHEME,
+            chainGrepFs,
+            {
+                isReadonly: false,
+            }
+        )
+    );
+
     initHighlightDecorations();
 
-    loadPersistentState(context, chainGrepProvider);
+    loadPersistentState(context, chainGrepProvider, bookmarkProvider);
 
     chainGrepFs.markInitialized();
 
-    setTimeout(() => {
-        applyHighlightsToOpenEditors(chainGrepMap);
-        showStatusMessage("Chain Grep: Applied highlights from saved state", 1000);
-    }, 1000);
-
-    const treeView = vscode.window.createTreeView("chainGrepView", {
-=======
-    initGlobalHighlightDecorations();
-
-    bookmarkProvider.setChainInfoGetter((docUri: string) => chainGrepMap.get(docUri));
-
-    loadPersistentState(context, chainGrepProvider, bookmarkProvider);
-
-    chainGrepFs.markInitialized();
-
     // Ustaw początkowy kontekst editorIsOpen
-    vscode.commands.executeCommand("setContext", "editorIsOpen", !!vscode.window.activeTextEditor);
+    vscode.commands.executeCommand(
+        "setContext",
+        "editorIsOpen",
+        !!vscode.window.activeTextEditor
+    );
 
     setTimeout(() => {
         applyHighlightsToOpenEditors(chainGrepMap);
@@ -109,57 +100,59 @@
     }, 1000);
 
     chainTreeView = vscode.window.createTreeView("chainGrepView", {
->>>>>>> 6cd9a259
         treeDataProvider: chainGrepProvider,
         showCollapseAll: true,
     });
 
-<<<<<<< HEAD
-    treeView.onDidChangeVisibility((e) => {
-=======
-    const bookmarkTreeView = vscode.window.createTreeView("chainGrepBookmarks", {
-        treeDataProvider: bookmarkProvider,
-        showCollapseAll: true,
-    });
+    const bookmarkTreeView = vscode.window.createTreeView(
+        "chainGrepBookmarks",
+        {
+            treeDataProvider: bookmarkProvider,
+            showCollapseAll: true,
+        }
+    );
 
     bookmarkProvider.setChainGrepTree(chainGrepProvider, chainTreeView);
 
     chainTreeView.onDidChangeVisibility((e) => {
->>>>>>> 6cd9a259
         if (e.visible) {
             chainGrepProvider.refresh();
             recoverFailedChainGrepFiles();
         }
     });
 
-<<<<<<< HEAD
-    context.subscriptions.push(treeView);
-
-    cleanupUnusedResources(false);
-
-=======
     context.subscriptions.push(chainTreeView, bookmarkTreeView);
 
     cleanupUnusedResources(false, isCleanupLoggingEnabled());
 
-    let cleanupInterval: NodeJS.Timeout | undefined;
->>>>>>> 6cd9a259
     const intervalMs = getCleanupInterval();
 
     if (intervalMs > 0) {
-        cleanupInterval = setInterval(() => cleanupUnusedResources(false), intervalMs);
-        showStatusMessage(`ChainGrep: Scheduled cleanup every ${intervalMs / 60000} minutes`, 1500);
+        cleanupInterval = setInterval(
+            () => cleanupUnusedResources(false),
+            intervalMs
+        );
+        showStatusMessage(
+            `ChainGrep: Scheduled cleanup every ${intervalMs / 60000} minutes`,
+            1500
+        );
     } else {
         showStatusMessage(`ChainGrep: Automatic cleanup disabled`, 1500);
     }
 
-    const openNodeCmd = vscode.commands.registerCommand("_chainGrep.openNode", (node: ChainGrepNode) => {
-        openNode(node);
-    });
-
-    const closeNodeCmd = vscode.commands.registerCommand("_chainGrep.closeNode", (node: ChainGrepNode) => {
-        closeNode(node);
-    });
+    const openNodeCmd = vscode.commands.registerCommand(
+        "_chainGrep.openNode",
+        (node: ChainGrepNode) => {
+            openNode(node);
+        }
+    );
+
+    const closeNodeCmd = vscode.commands.registerCommand(
+        "_chainGrep.closeNode",
+        (node: ChainGrepNode) => {
+            closeNode(node);
+        }
+    );
 
     const refreshAndOpenCmd = vscode.commands.registerCommand(
         "_chainGrep.refreshAndOpenNode",
@@ -168,64 +161,87 @@
         }
     );
 
-    const closeAllNodesCmd = vscode.commands.registerCommand("chainGrep.closeAllNodes", closeAllNodes);
-
-<<<<<<< HEAD
-=======
-    const addBookmarkCmd = vscode.commands.registerCommand("chainGrep.addBookmark", async () => {
-        await addBookmarkAtCurrentLine();
-    });
-
-    const openBookmarkCmd = vscode.commands.registerCommand("_chainGrep.openBookmark", (node: BookmarkNode) => {
-        bookmarkProvider.openBookmark(node);
-    });
-
-    const openCurrentLineBookmarkCmd = vscode.commands.registerCommand("chainGrep.openCurrentLineBookmark", () => {
-        bookmarkProvider.openBookmark();
-    });
-
-    const removeBookmarkCmd = vscode.commands.registerCommand("_chainGrep.removeBookmark", (node: BookmarkNode) => {
-        removeBookmark(node);
-    });
-
-    const clearBookmarksCmd = vscode.commands.registerCommand("chainGrep.clearBookmarks", clearAllBookmarks);
+    const closeAllNodesCmd = vscode.commands.registerCommand(
+        "chainGrep.closeAllNodes",
+        closeAllNodes
+    );
+
+    const addBookmarkCmd = vscode.commands.registerCommand(
+        "chainGrep.addBookmark",
+        async () => {
+            await addBookmarkAtCurrentLine();
+        }
+    );
+
+    const openBookmarkCmd = vscode.commands.registerCommand(
+        "_chainGrep.openBookmark",
+        (node: BookmarkNode) => {
+            bookmarkProvider.openBookmark(node);
+        }
+    );
+
+    const openCurrentLineBookmarkCmd = vscode.commands.registerCommand(
+        "chainGrep.openCurrentLineBookmark",
+        () => {
+            bookmarkProvider.openBookmark();
+        }
+    );
+
+    const removeBookmarkCmd = vscode.commands.registerCommand(
+        "_chainGrep.removeBookmark",
+        (node: BookmarkNode) => {
+            removeBookmark(node);
+        }
+    );
+
+    const clearBookmarksCmd = vscode.commands.registerCommand(
+        "chainGrep.clearBookmarks",
+        clearAllBookmarks
+    );
 
     const clearCurrentDocBookmarksCmd = vscode.commands.registerCommand(
         "chainGrep.clearCurrentDocBookmarks",
         clearCurrentDocumentBookmarks
     );
 
->>>>>>> 6cd9a259
-    const clearAllLocalHighlightsCmd = vscode.commands.registerCommand("chainGrep.clearAllLocalHighlights", () => {
-        clearAllLocalHighlights(chainGrepMap);
-        savePersistentState();
-    });
-
-    const clearAllGlobalHighlightsCmd = vscode.commands.registerCommand("_chainGrep.clearAllGlobalHighlights", () => {
-        clearHighlightsGlobal(true);
-        savePersistentState();
-    });
-
-    const toggleHighlightCmd = vscode.commands.registerTextEditorCommand("chainGrep.toggleHighlight", (editor) => {
-        const text = getSelectedTextOrWord(editor);
-        toggleHighlightLocal(editor, text, chainGrepMap);
-        savePersistentState();
-    });
-
-    const clearHighlightsCmd = vscode.commands.registerTextEditorCommand("chainGrep.clearHighlights", (editor) => {
-        clearHighlightsLocal(editor, chainGrepMap);
-        savePersistentState();
-    });
+    const clearAllLocalHighlightsCmd = vscode.commands.registerCommand(
+        "chainGrep.clearAllLocalHighlights",
+        () => {
+            clearAllLocalHighlights(chainGrepMap);
+            savePersistentState();
+        }
+    );
+
+    const clearAllGlobalHighlightsCmd = vscode.commands.registerCommand(
+        "_chainGrep.clearAllGlobalHighlights",
+        () => {
+            clearHighlightsGlobal(true);
+            savePersistentState();
+        }
+    );
+
+    const toggleHighlightCmd = vscode.commands.registerTextEditorCommand(
+        "chainGrep.toggleHighlight",
+        (editor) => {
+            const text = getSelectedTextOrWord(editor);
+            toggleHighlightLocal(editor, text, chainGrepMap);
+            savePersistentState();
+        }
+    );
+
+    const clearHighlightsCmd = vscode.commands.registerTextEditorCommand(
+        "chainGrep.clearHighlights",
+        (editor) => {
+            clearHighlightsLocal(editor, chainGrepMap);
+            savePersistentState();
+        }
+    );
 
     const toggleHighlightGlobalCmd = vscode.commands.registerTextEditorCommand(
         "chainGrep.toggleHighlightGlobal",
         (editor) => {
             const text = getSelectedTextOrWord(editor);
-<<<<<<< HEAD
             toggleHighlightGlobal(editor, text, chainGrepMap);
-=======
-            toggleHighlightGlobal(editor, text);
->>>>>>> 6cd9a259
             savePersistentState();
         }
     );
@@ -238,131 +254,189 @@
         }
     );
 
-    const grepTextCmd = vscode.commands.registerTextEditorCommand("chainGrep.grepText", async (editor) => {
-        const input = await showQueryAndOptionsQuickInput(undefined, "text");
-        if (!input?.query) {
-            return;
-        }
-
-        const inverted = input.options.includes("Invert");
-        const caseSensitive = input.options.includes("Case Sensitive");
-        const { chain, sourceUri } = getChainForEditor(editor);
-
-        const newQuery: ChainGrepQuery = {
-            type: "text",
-            query: input.query,
-            inverted,
-            caseSensitive,
-        };
-        const newChain = [...chain, newQuery];
-
-        const docUri = editor.document.uri.toString();
-        let parentDocUri: string | undefined;
-        if (chainGrepMap.has(docUri)) {
-            parentDocUri = docUri;
-        }
-
-        await executeChainSearchAndDisplayResults(sourceUri, newChain, parentDocUri, input.query);
-    });
-
-    const grepRegexCmd = vscode.commands.registerTextEditorCommand("chainGrep.grepRegex", async (editor) => {
-        const input = await showQueryAndOptionsQuickInput(undefined, "regex");
-        if (!input?.query) {
-            return;
-        }
-
-        const inverted = input.options.includes("Invert");
-        const caseSensitive = input.options.includes("Case Sensitive");
-
-        if (!isRegexValid(input.query)) {
-            vscode.window.showInformationMessage("Invalid regular expression input (illegal single slash).");
-            return;
-        }
-
-        let pattern: string;
-        let flags = "";
-        if (input.query.startsWith("/") && input.query.lastIndexOf("/") > 0) {
-            const lastSlash = input.query.lastIndexOf("/");
-            pattern = input.query.substring(1, lastSlash);
-            flags = input.query.substring(lastSlash + 1);
-        } else {
-            pattern = input.query;
-        }
-        pattern = pattern.replace(/\/\//g, "/");
-
-        const { chain, sourceUri } = getChainForEditor(editor);
-        const newQuery: ChainGrepQuery = {
-            type: "regex",
-            query: pattern,
-            flags,
-            inverted,
-            caseSensitive,
-        };
-        const newChain = [...chain, newQuery];
-
-        const docUri = editor.document.uri.toString();
-        let parentDocUri: string | undefined;
-        if (chainGrepMap.has(docUri)) {
-            parentDocUri = docUri;
-        }
-
-        await executeChainSearchAndDisplayResults(sourceUri, newChain, parentDocUri, input.query);
-    });
-
-    const grepSelectionCmd = vscode.commands.registerTextEditorCommand("chainGrep.grepSelection", async (editor) => {
-        const selText = editor.document.getText(editor.selection).trim();
-        const input = await showQueryAndOptionsQuickInput(selText || "", "text");
-        if (!input?.query) {
-            return;
-        }
-
-        const inverted = input.options.includes("Invert");
-        const caseSensitive = input.options.includes("Case Sensitive");
-        const { chain, sourceUri } = getChainForEditor(editor);
-
-        const newQuery: ChainGrepQuery = {
-            type: "text",
-            query: input.query,
-            inverted,
-            caseSensitive,
-        };
-        const newChain = [...chain, newQuery];
-
-        const docUri = editor.document.uri.toString();
-        let parentDocUri: string | undefined;
-        if (chainGrepMap.has(docUri)) {
-            parentDocUri = docUri;
-        }
-
-        await executeChainSearchAndDisplayResults(sourceUri, newChain, parentDocUri, input.query);
-    });
-
-    const refreshChainCmd = vscode.commands.registerTextEditorCommand("chainGrep.refresh", async (chainEditor) => {
-        const chainDocUri = chainEditor.document.uri;
-        const docUriStr = chainDocUri.toString();
-        if (!chainGrepMap.has(docUriStr)) {
-            vscode.window.showInformationMessage("No chain grep found for this document.");
-            return;
-        }
-        const chainInfo = chainGrepMap.get(docUriStr)!;
-        const sourceUri = chainInfo.sourceUri;
-        try {
-            const sourceDoc = await vscode.workspace.openTextDocument(sourceUri);
-            await vscode.window.showTextDocument(sourceDoc, {
-                preview: false,
-            });
-
-            await vscode.commands.executeCommand("workbench.action.files.revert");
-
-            const chainDoc = await vscode.workspace.openTextDocument(chainDocUri);
-            const newChainEditor = await vscode.window.showTextDocument(chainDoc, {
-                preview: false,
-            });
-            await executeChainSearchAndUpdateEditor(sourceUri, chainInfo.chain, newChainEditor);
-        } catch {
-            vscode.window.showInformationMessage("Unable to refresh the source document.");
-        }
-    });
+    const grepTextCmd = vscode.commands.registerTextEditorCommand(
+        "chainGrep.grepText",
+        async (editor) => {
+            const input = await showQueryAndOptionsQuickInput(
+                undefined,
+                "text"
+            );
+            if (!input?.query) {
+                return;
+            }
+
+            const inverted = input.options.includes("Invert");
+            const caseSensitive = input.options.includes("Case Sensitive");
+            const { chain, sourceUri } = getChainForEditor(editor);
+
+            const newQuery: ChainGrepQuery = {
+                type: "text",
+                query: input.query,
+                inverted,
+                caseSensitive,
+            };
+            const newChain = [...chain, newQuery];
+
+            const docUri = editor.document.uri.toString();
+            let parentDocUri: string | undefined;
+            if (chainGrepMap.has(docUri)) {
+                parentDocUri = docUri;
+            }
+
+            await executeChainSearchAndDisplayResults(
+                sourceUri,
+                newChain,
+                parentDocUri,
+                input.query
+            );
+        }
+    );
+
+    const grepRegexCmd = vscode.commands.registerTextEditorCommand(
+        "chainGrep.grepRegex",
+        async (editor) => {
+            const input = await showQueryAndOptionsQuickInput(
+                undefined,
+                "regex"
+            );
+            if (!input?.query) {
+                return;
+            }
+
+            const inverted = input.options.includes("Invert");
+            const caseSensitive = input.options.includes("Case Sensitive");
+
+            if (!isRegexValid(input.query)) {
+                vscode.window.showInformationMessage(
+                    "Invalid regular expression input (illegal single slash)."
+                );
+                return;
+            }
+
+            let pattern: string;
+            let flags = "";
+            if (
+                input.query.startsWith("/") &&
+                input.query.lastIndexOf("/") > 0
+            ) {
+                const lastSlash = input.query.lastIndexOf("/");
+                pattern = input.query.substring(1, lastSlash);
+                flags = input.query.substring(lastSlash + 1);
+            } else {
+                pattern = input.query;
+            }
+            pattern = pattern.replace(/\/\//g, "/");
+
+            const { chain, sourceUri } = getChainForEditor(editor);
+            const newQuery: ChainGrepQuery = {
+                type: "regex",
+                query: pattern,
+                flags,
+                inverted,
+                caseSensitive,
+            };
+            const newChain = [...chain, newQuery];
+
+            const docUri = editor.document.uri.toString();
+            let parentDocUri: string | undefined;
+            if (chainGrepMap.has(docUri)) {
+                parentDocUri = docUri;
+            }
+
+            await executeChainSearchAndDisplayResults(
+                sourceUri,
+                newChain,
+                parentDocUri,
+                input.query
+            );
+        }
+    );
+
+    const grepSelectionCmd = vscode.commands.registerTextEditorCommand(
+        "chainGrep.grepSelection",
+        async (editor) => {
+            const selText = editor.document.getText(editor.selection).trim();
+            const input = await showQueryAndOptionsQuickInput(
+                selText || "",
+                "text"
+            );
+            if (!input?.query) {
+                return;
+            }
+
+            const inverted = input.options.includes("Invert");
+            const caseSensitive = input.options.includes("Case Sensitive");
+            const { chain, sourceUri } = getChainForEditor(editor);
+
+            const newQuery: ChainGrepQuery = {
+                type: "text",
+                query: input.query,
+                inverted,
+                caseSensitive,
+            };
+            const newChain = [...chain, newQuery];
+
+            const docUri = editor.document.uri.toString();
+            let parentDocUri: string | undefined;
+            if (chainGrepMap.has(docUri)) {
+                parentDocUri = docUri;
+            }
+
+            await executeChainSearchAndDisplayResults(
+                sourceUri,
+                newChain,
+                parentDocUri,
+                input.query
+            );
+        }
+    );
+
+    const refreshChainCmd = vscode.commands.registerTextEditorCommand(
+        "chainGrep.refresh",
+        async (chainEditor) => {
+            const chainDocUri = chainEditor.document.uri;
+            const docUriStr = chainDocUri.toString();
+            if (!chainGrepMap.has(docUriStr)) {
+                vscode.window.showInformationMessage(
+                    "No chain grep found for this document."
+                );
+                return;
+            }
+            const chainInfo = chainGrepMap.get(docUriStr)!;
+            const sourceUri = chainInfo.sourceUri;
+            try {
+                const sourceDoc = await vscode.workspace.openTextDocument(
+                    sourceUri
+                );
+                await vscode.window.showTextDocument(sourceDoc, {
+                    preview: false,
+                });
+
+                await vscode.commands.executeCommand(
+                    "workbench.action.files.revert"
+                );
+
+                const chainDoc = await vscode.workspace.openTextDocument(
+                    chainDocUri
+                );
+                const newChainEditor = await vscode.window.showTextDocument(
+                    chainDoc,
+                    {
+                        preview: false,
+                    }
+                );
+                await executeChainSearchAndUpdateEditor(
+                    sourceUri,
+                    chainInfo.chain,
+                    newChainEditor
+                );
+            } catch {
+                vscode.window.showInformationMessage(
+                    "Unable to refresh the source document."
+                );
+            }
+        }
+    );
 
     const closeDocHandler = vscode.workspace.onDidCloseTextDocument((doc) => {
         const docUri = doc.uri;
@@ -377,7 +451,9 @@
 
             if (inContents) {
                 chainGrepContents.delete(uriString);
-                console.log(`ChainGrep: Content deleted from chainGrepContents, but chain info preserved`);
+                console.log(
+                    `ChainGrep: Content deleted from chainGrepContents, but chain info preserved`
+                );
                 savePersistentState();
             }
         }
@@ -390,15 +466,21 @@
 
                 if (uri.scheme === CHAIN_GREP_SCHEME) {
                     const uriString = uri.toString();
-                    console.log(`ChainGrep: Tab closed for document: ${uriString}`);
+                    console.log(
+                        `ChainGrep: Tab closed for document: ${uriString}`
+                    );
 
                     const inContents = chainGrepContents.has(uriString);
 
-                    console.log(`ChainGrep: File exists in contents: ${inContents}`);
+                    console.log(
+                        `ChainGrep: File exists in contents: ${inContents}`
+                    );
 
                     if (inContents) {
                         chainGrepContents.delete(uriString);
-                        console.log(`ChainGrep: Content deleted from chainGrepContents, chain info preserved`);
+                        console.log(
+                            `ChainGrep: Content deleted from chainGrepContents, chain info preserved`
+                        );
                         savePersistentState();
                     }
                 }
@@ -406,9 +488,12 @@
         }
     });
 
-    const forceCleanupCmd = vscode.commands.registerCommand("chainGrep.forceCleanup", async () => {
-        cleanupUnusedResources(true);
-    });
+    const forceCleanupCmd = vscode.commands.registerCommand(
+        "chainGrep.forceCleanup",
+        async () => {
+            cleanupUnusedResources(true);
+        }
+    );
 
     context.subscriptions.push(
         openNodeCmd,
@@ -433,15 +518,24 @@
                 if (docUri.startsWith("chaingrep:")) {
                     revealChainNode(docUri);
                 } else {
-                    const rootNode = chainGrepProvider.findRootNodeBySourceUri(docUri);
+                    const rootNode =
+                        chainGrepProvider.findRootNodeBySourceUri(docUri);
                     if (rootNode) {
                         revealChainNode(docUri);
                     }
                 }
 
-                vscode.commands.executeCommand("setContext", "editorIsOpen", true);
+                vscode.commands.executeCommand(
+                    "setContext",
+                    "editorIsOpen",
+                    true
+                );
             } else {
-                vscode.commands.executeCommand("setContext", "editorIsOpen", false);
+                vscode.commands.executeCommand(
+                    "setContext",
+                    "editorIsOpen",
+                    false
+                );
             }
         }),
         vscode.window.onDidChangeTextEditorSelection((event) => {
@@ -453,17 +547,33 @@
                 let hasBookmark = false;
 
                 if (docUri.startsWith("chaingrep:")) {
-                    hasBookmark = bookmarkProvider.hasBookmarkAtLine(docUri, lineNumber);
+                    hasBookmark = bookmarkProvider.hasBookmarkAtLine(
+                        docUri,
+                        lineNumber
+                    );
                 } else {
-                    hasBookmark = bookmarkProvider.hasSourceBookmarkAtLine(docUri, lineNumber);
+                    hasBookmark = bookmarkProvider.hasSourceBookmarkAtLine(
+                        docUri,
+                        lineNumber
+                    );
 
                     if (!hasBookmark) {
-                        const sourceBookmarks = bookmarkProvider.getSourceBookmarksAtLine(docUri, lineNumber);
-                        hasBookmark = sourceBookmarks.some((b) => b.linkedBookmarkId !== undefined);
+                        const sourceBookmarks =
+                            bookmarkProvider.getSourceBookmarksAtLine(
+                                docUri,
+                                lineNumber
+                            );
+                        hasBookmark = sourceBookmarks.some(
+                            (b) => b.linkedBookmarkId !== undefined
+                        );
                     }
                 }
 
-                vscode.commands.executeCommand("setContext", "editorHasBookmark", hasBookmark);
+                vscode.commands.executeCommand(
+                    "setContext",
+                    "editorHasBookmark",
+                    hasBookmark
+                );
             }
         }),
         vscode.workspace.onDidChangeTextDocument((event) => {
@@ -487,7 +597,9 @@
         grepRegexCmd,
         grepSelectionCmd,
         refreshChainCmd,
-        cleanupInterval ? new vscode.Disposable(() => clearInterval(cleanupInterval)) : new vscode.Disposable(() => {}),
+        cleanupInterval
+            ? new vscode.Disposable(() => clearInterval(cleanupInterval))
+            : new vscode.Disposable(() => {}),
         closeDocHandler,
         tabCloseListener,
         closeAllNodesCmd,
@@ -505,8 +617,6 @@
 
 function handleConfigChange(e: vscode.ConfigurationChangeEvent) {
     if (e.affectsConfiguration("chainGrep.cleanupInterval")) {
-<<<<<<< HEAD
-        // Implementation for cleanup interval change
         const intervalMs = getCleanupInterval();
         if (cleanupInterval) {
             clearInterval(cleanupInterval);
@@ -514,13 +624,18 @@
         }
 
         if (intervalMs > 0) {
-            cleanupInterval = setInterval(() => cleanupUnusedResources(false), intervalMs);
-            showStatusMessage(`ChainGrep: Cleanup interval changed to ${intervalMs / 60000} minutes`);
+            cleanupInterval = setInterval(
+                () => cleanupUnusedResources(false),
+                intervalMs
+            );
+            showStatusMessage(
+                `ChainGrep: Cleanup interval changed to ${
+                    intervalMs / 60000
+                } minutes`
+            );
         } else {
             showStatusMessage(`ChainGrep: Automatic cleanup disabled`);
         }
-=======
->>>>>>> 6cd9a259
     }
 
     if (e.affectsConfiguration("chainGrep.showScrollbarIndicators")) {
@@ -529,10 +644,9 @@
     }
 
     if (e.affectsConfiguration("chainGrep.colours")) {
-<<<<<<< HEAD
-        console.log("Chain Grep: Color palette changed, resetting all highlights");
-=======
->>>>>>> 6cd9a259
+        console.log(
+            "Chain Grep: Color palette changed, resetting all highlights"
+        );
         resetAllHighlightDecorations(chainGrepMap, true);
     }
 
@@ -540,13 +654,10 @@
         resetAllHighlightDecorations(chainGrepMap, true);
     }
 
-<<<<<<< HEAD
-=======
     if (e.affectsConfiguration("chainGrep.bookmarkColor")) {
         bookmarkProvider.updateDecorationStyle();
     }
 
->>>>>>> 6cd9a259
     if (
         e.affectsConfiguration("chainGrep.colours") ||
         e.affectsConfiguration("chainGrep.showScrollbarIndicators") ||
@@ -557,12 +668,20 @@
     }
 }
 
-async function showQueryAndOptionsQuickInput(defaultQuery?: string, searchType: "text" | "regex" = "text") {
+async function showQueryAndOptionsQuickInput(
+    defaultQuery?: string,
+    searchType: "text" | "regex" = "text"
+) {
     const quickPick = vscode.window.createQuickPick();
-    quickPick.title = searchType === "text" ? "Chain Grep | Text Search" : "Chain Grep | Regex Search";
+    quickPick.title =
+        searchType === "text"
+            ? "Chain Grep | Text Search"
+            : "Chain Grep | Regex Search";
 
     quickPick.placeholder =
-        searchType === "text" ? "Enter search query here..." : "Enter regex pattern (e.g. foo|bar, \\bword\\b)...";
+        searchType === "text"
+            ? "Enter search query here..."
+            : "Enter regex pattern (e.g. foo|bar, \\bword\\b)...";
 
     quickPick.ignoreFocusOut = true;
 
@@ -593,34 +712,42 @@
 
         quickPick.buttons = [
             {
-                iconPath: new vscode.ThemeIcon(invertSelected ? "check" : "arrow-swap"),
+                iconPath: new vscode.ThemeIcon(
+                    invertSelected ? "check" : "arrow-swap"
+                ),
                 tooltip: `Invert (${invertSelected ? "On" : "Off"})`,
             },
             {
-                iconPath: new vscode.ThemeIcon(caseSensitiveSelected ? "check" : "case-sensitive"),
-                tooltip: `Case Sensitive (${caseSensitiveSelected ? "On" : "Off"})`,
+                iconPath: new vscode.ThemeIcon(
+                    caseSensitiveSelected ? "check" : "case-sensitive"
+                ),
+                tooltip: `Case Sensitive (${
+                    caseSensitiveSelected ? "On" : "Off"
+                })`,
             },
         ];
     });
 
-    return new Promise<{ query: string; options: string[] } | undefined>((resolve) => {
-        quickPick.onDidAccept(() => {
-            const query = quickPick.value;
-            const options: string[] = [];
-            if (invertSelected) {
-                options.push("Invert");
-            }
-            if (caseSensitiveSelected) {
-                options.push("Case Sensitive");
-            }
-            quickPick.hide();
-            resolve({ query, options });
-        });
-        quickPick.onDidHide(() => {
-            resolve(undefined);
-        });
-        quickPick.show();
-    });
+    return new Promise<{ query: string; options: string[] } | undefined>(
+        (resolve) => {
+            quickPick.onDidAccept(() => {
+                const query = quickPick.value;
+                const options: string[] = [];
+                if (invertSelected) {
+                    options.push("Invert");
+                }
+                if (caseSensitiveSelected) {
+                    options.push("Case Sensitive");
+                }
+                quickPick.hide();
+                resolve({ query, options });
+            });
+            quickPick.onDidHide(() => {
+                resolve(undefined);
+            });
+            quickPick.show();
+        }
+    );
 }
 
 function getChainForEditor(editor: vscode.TextEditor): {
@@ -660,35 +787,47 @@
             // Still update the tree view to ensure it's properly represented
             const nodeLabel = label || chain[chain.length - 1].query;
             if (parentDocUri) {
-                chainGrepProvider.addSubChain(parentDocUri, nodeLabel, chain, docUriStr);
+                chainGrepProvider.addSubChain(
+                    parentDocUri,
+                    nodeLabel,
+                    chain,
+                    docUriStr
+                );
             } else {
-                chainGrepProvider.addRootChain(sourceUri.toString(), nodeLabel, chain, docUriStr);
+                chainGrepProvider.addRootChain(
+                    sourceUri.toString(),
+                    nodeLabel,
+                    chain,
+                    docUriStr
+                );
             }
 
             showStatusMessage(`Chain Grep: Opened existing search results`);
             return;
         } catch (error) {
-            console.error("Failed to open existing chain grep document:", error);
+            console.error(
+                "Failed to open existing chain grep document:",
+                error
+            );
             existingDocWithContent = false;
         }
     }
 
     // If we don't have an existing document with content, run the search
-    const { lines: results, stats } = await executeChainSearch(sourceUri, chain);
+    const { lines: results, stats } = await executeChainSearch(
+        sourceUri,
+        chain
+    );
     if (!results.length) {
         vscode.window.showInformationMessage("No matches found.");
         return;
     } else {
-<<<<<<< HEAD
-        showStatusMessage(
-            `Chain Grep: Found ${results.length} matches (${((results.length / stats.totalLines) * 100).toFixed(
-                1
-            )}% of source)`
-=======
         vscode.window.setStatusBarMessage(
-            `Chain Grep: ${results.length} matches (${((results.length / stats.totalLines) * 100).toFixed(1)}%)`,
+            `Chain Grep: ${results.length} matches (${(
+                (results.length / stats.totalLines) *
+                100
+            ).toFixed(1)}%)`,
             5000
->>>>>>> 6cd9a259
         );
     }
 
@@ -711,9 +850,19 @@
 
     const nodeLabel = label || chain[chain.length - 1].query;
     if (parentDocUri) {
-        chainGrepProvider.addSubChain(parentDocUri, nodeLabel, chain, docUriStr);
+        chainGrepProvider.addSubChain(
+            parentDocUri,
+            nodeLabel,
+            chain,
+            docUriStr
+        );
     } else {
-        chainGrepProvider.addRootChain(sourceUri.toString(), nodeLabel, chain, docUriStr);
+        chainGrepProvider.addRootChain(
+            sourceUri.toString(),
+            nodeLabel,
+            chain,
+            docUriStr
+        );
     }
 
     await synchronizeExistingBookmarks(sourceUri.toString(), docUri.toString());
@@ -721,7 +870,10 @@
     savePersistentState();
 }
 
-async function synchronizeExistingBookmarks(sourceUri: string, chainDocUri: string) {
+async function synchronizeExistingBookmarks(
+    sourceUri: string,
+    chainDocUri: string
+) {
     const sourceBookmarks = bookmarkProvider
         .getAllBookmarks()
         .filter((b) => b.sourceUri === sourceUri && b.docUri === "");
@@ -730,7 +882,9 @@
         return;
     }
 
-    const chainDoc = await vscode.workspace.openTextDocument(vscode.Uri.parse(chainDocUri));
+    const chainDoc = await vscode.workspace.openTextDocument(
+        vscode.Uri.parse(chainDocUri)
+    );
 
     for (const bookmark of sourceBookmarks) {
         try {
@@ -738,7 +892,8 @@
                 .getAllBookmarks()
                 .find(
                     (b) =>
-                        (b.linkedBookmarkId === bookmark.id && b.docUri === chainDocUri) ||
+                        (b.linkedBookmarkId === bookmark.id &&
+                            b.docUri === chainDocUri) ||
                         (b.docUri === chainDocUri &&
                             b.sourceUri === bookmark.sourceUri &&
                             b.lineText === bookmark.lineText)
@@ -755,14 +910,24 @@
                 continue;
             }
 
-            const matchingLineNumber = await bookmarkProvider.findBestMatchingLine(bookmark, chainDocUri);
+            const matchingLineNumber =
+                await bookmarkProvider.findBestMatchingLine(
+                    bookmark,
+                    chainDocUri
+                );
 
             if (matchingLineNumber !== undefined) {
-                const lineText = chainDoc.lineAt(matchingLineNumber).text.trim();
+                const lineText = chainDoc
+                    .lineAt(matchingLineNumber)
+                    .text.trim();
 
                 const existingBookmarkAtLine = bookmarkProvider
                     .getAllBookmarks()
-                    .find((b) => b.docUri === chainDocUri && b.lineNumber === matchingLineNumber);
+                    .find(
+                        (b) =>
+                            b.docUri === chainDocUri &&
+                            b.lineNumber === matchingLineNumber
+                    );
 
                 if (existingBookmarkAtLine) {
                     bookmark.linkedBookmarkId = existingBookmarkAtLine.id;
@@ -770,12 +935,19 @@
                     continue;
                 }
 
-                const context = bookmarkProvider.getLineContext(chainDoc, matchingLineNumber, 5);
-
-                const relativePosition = matchingLineNumber / (chainDoc.lineCount || 1);
+                const context = bookmarkProvider.getLineContext(
+                    chainDoc,
+                    matchingLineNumber,
+                    5
+                );
+
+                const relativePosition =
+                    matchingLineNumber / (chainDoc.lineCount || 1);
 
                 const chainBookmark: Bookmark = {
-                    id: `bookmark_${Date.now()}_${Math.random().toString(36).substring(2, 11)}`,
+                    id: `bookmark_${Date.now()}_${Math.random()
+                        .toString(36)
+                        .substring(2, 11)}`,
                     lineNumber: matchingLineNumber,
                     lineText,
                     docUri: chainDocUri,
@@ -849,14 +1021,22 @@
     await bookmarkProvider.synchronizeBookmarks(docUri, doc);
 
     for (const oldBookmark of existingBookmarks) {
-        const existingBookmarkNow = bookmarkProvider.getAllBookmarks().find((b) => b.id === oldBookmark.id);
+        const existingBookmarkNow = bookmarkProvider
+            .getAllBookmarks()
+            .find((b) => b.id === oldBookmark.id);
 
         if (!existingBookmarkNow) {
-            const matchingLine = await bookmarkProvider.findBestMatchingLine(oldBookmark, docUri);
+            const matchingLine = await bookmarkProvider.findBestMatchingLine(
+                oldBookmark,
+                docUri
+            );
 
             if (matchingLine !== undefined) {
                 const lineText = doc.lineAt(matchingLine).text.trim();
-                const context = bookmarkProvider.getLineContext(doc, matchingLine);
+                const context = bookmarkProvider.getLineContext(
+                    doc,
+                    matchingLine
+                );
 
                 const newBookmark: Bookmark = {
                     ...oldBookmark,
@@ -879,7 +1059,9 @@
 }
 
 function revealChainNode(docUri: string) {
-    vscode.commands.executeCommand("workbench.view.extension.chainGrepViewContainer");
+    vscode.commands.executeCommand(
+        "workbench.view.extension.chainGrepViewContainer"
+    );
 
     if (docUri.startsWith("chaingrep:")) {
         const node = chainGrepProvider.docUriToNode.get(docUri);
@@ -904,7 +1086,10 @@
                     expand: true,
                 });
             } catch (error) {
-                console.error(`Chain Grep: Error revealing source node:`, error);
+                console.error(
+                    `Chain Grep: Error revealing source node:`,
+                    error
+                );
             }
         }
     }
@@ -923,7 +1108,10 @@
                     },
                     async () => {
                         const { chain, sourceUri } = chainDoc;
-                        const { lines, stats } = await executeChainSearch(sourceUri, chain);
+                        const { lines, stats } = await executeChainSearch(
+                            sourceUri,
+                            chain
+                        );
                         const header = buildChainDetailedHeader(chain, stats);
                         let content = "";
                         if (isDetailedChainDocEnabled()) {
@@ -944,7 +1132,9 @@
 
         revealChainNode(node.docUri);
     } else {
-        const sourceDoc = await vscode.workspace.openTextDocument(node.sourceUri);
+        const sourceDoc = await vscode.workspace.openTextDocument(
+            node.sourceUri
+        );
         await vscode.window.showTextDocument(sourceDoc, { preview: false });
     }
 }
@@ -997,7 +1187,11 @@
             preview: false,
         });
 
-        await executeChainSearchAndUpdateEditor(sourceUri, chain, newChainEditor);
+        await executeChainSearchAndUpdateEditor(
+            sourceUri,
+            chain,
+            newChainEditor
+        );
 
         await synchronizeExistingBookmarks(sourceUri.toString(), node.docUri);
 
@@ -1007,7 +1201,9 @@
 
         vscode.window.showInformationMessage("Refreshed successfully.");
     } catch {
-        vscode.window.showInformationMessage("Unable to refresh the chain doc.");
+        vscode.window.showInformationMessage(
+            "Unable to refresh the chain doc."
+        );
     }
 }
 
@@ -1021,13 +1217,24 @@
             const content = editor.document.getText();
             if (content === "Loading Chain Grep results..." || content === "") {
                 const uriStr = uri.toString();
-                if (chainGrepMap.has(uriStr) && !chainGrepContents.has(uriStr)) {
+                if (
+                    chainGrepMap.has(uriStr) &&
+                    !chainGrepContents.has(uriStr)
+                ) {
                     const chainInfo = chainGrepMap.get(uriStr)!;
 
-                    vscode.window.showInformationMessage("Recovering Chain Grep file...");
-
-                    const { lines, stats } = await executeChainSearch(chainInfo.sourceUri, chainInfo.chain);
-                    const header = buildChainDetailedHeader(chainInfo.chain, stats);
+                    vscode.window.showInformationMessage(
+                        "Recovering Chain Grep file..."
+                    );
+
+                    const { lines, stats } = await executeChainSearch(
+                        chainInfo.sourceUri,
+                        chainInfo.chain
+                    );
+                    const header = buildChainDetailedHeader(
+                        chainInfo.chain,
+                        stats
+                    );
                     let newContent = "";
                     if (isDetailedChainDocEnabled()) {
                         newContent = header + "\n\n" + lines.join("\n");
@@ -1037,7 +1244,9 @@
 
                     chainGrepContents.set(uriStr, newContent);
 
-                    await vscode.commands.executeCommand("workbench.action.files.revert");
+                    await vscode.commands.executeCommand(
+                        "workbench.action.files.revert"
+                    );
 
                     const doc = await vscode.workspace.openTextDocument(uri);
                     bookmarkProvider.synchronizeBookmarks(uriStr, doc);
@@ -1072,9 +1281,6 @@
 }
 
 export function deactivate() {
-<<<<<<< HEAD
-    cleanupUnusedResources();
-=======
     cleanupUnusedResources(false, isCleanupLoggingEnabled());
     bookmarkProvider.dispose();
     savePersistentState();
@@ -1094,7 +1300,9 @@
     if (editor.document.uri.scheme === CHAIN_GREP_SCHEME) {
         chainInfo = chainGrepMap.get(docUri);
         if (!chainInfo) {
-            vscode.window.showInformationMessage("No chain info for this document.");
+            vscode.window.showInformationMessage(
+                "No chain info for this document."
+            );
             return;
         }
         sourceUri = chainInfo.sourceUri.toString();
@@ -1111,7 +1319,11 @@
         if (editor.document.uri.scheme === CHAIN_GREP_SCHEME) {
             return b.docUri === docUri && b.lineNumber === lineNumber;
         } else {
-            return b.sourceUri === sourceUri && b.docUri === "" && b.lineNumber === lineNumber;
+            return (
+                b.sourceUri === sourceUri &&
+                b.docUri === "" &&
+                b.lineNumber === lineNumber
+            );
         }
     });
 
@@ -1131,11 +1343,17 @@
         return;
     }
 
-    const context = bookmarkProvider.getLineContext(editor.document, lineNumber, 5);
+    const context = bookmarkProvider.getLineContext(
+        editor.document,
+        lineNumber,
+        5
+    );
 
     const relativePosition = lineNumber / (editor.document.lineCount || 1);
 
-    const bookmarkId = `bookmark_${Date.now()}_${Math.random().toString(36).substring(2, 11)}`;
+    const bookmarkId = `bookmark_${Date.now()}_${Math.random()
+        .toString(36)
+        .substring(2, 11)}`;
 
     const bookmark: Bookmark = {
         id: bookmarkId,
@@ -1163,7 +1381,9 @@
 
             await synchronizeBookmarksToAllExistingDocuments(sourceUri);
 
-            const updatedSourceBookmark = bookmarkProvider.getAllBookmarks().find((b) => b.id === bookmarkId);
+            const updatedSourceBookmark = bookmarkProvider
+                .getAllBookmarks()
+                .find((b) => b.id === bookmarkId);
             if (updatedSourceBookmark && updatedSourceBookmark.docUri !== "") {
                 updatedSourceBookmark.docUri = "";
                 bookmarkProvider.addBookmark(updatedSourceBookmark);
@@ -1175,7 +1395,6 @@
         await bookmarkProvider.synchronizeBookmarkToFile(bookmark);
     }
 
->>>>>>> 6cd9a259
     savePersistentState();
 
     bookmarkProvider.reapplyAllBookmarkDecorations();
@@ -1192,7 +1411,9 @@
 function clearAllBookmarks() {
     bookmarkProvider.clearAllBookmarks();
     savePersistentState();
-    vscode.window.showInformationMessage("Cleared all bookmarks from all files.");
+    vscode.window.showInformationMessage(
+        "Cleared all bookmarks from all files."
+    );
 }
 
 function clearCurrentDocumentBookmarks() {
@@ -1207,7 +1428,9 @@
     if (activeDocUri.startsWith("chaingrep:")) {
         bookmarkProvider.clearBookmarksFromDocument(activeDocUri);
         savePersistentState();
-        vscode.window.showInformationMessage("Cleared bookmarks from current Chain Grep document.");
+        vscode.window.showInformationMessage(
+            "Cleared bookmarks from current Chain Grep document."
+        );
     } else {
         bookmarkProvider.clearBookmarksFromFile(activeDocUri);
         savePersistentState();
@@ -1240,7 +1463,9 @@
 
     const sourceBookmarks = bookmarkProvider
         .getAllBookmarks()
-        .filter((b) => b.sourceUri === sourceUri && (!b.docUri || b.docUri === ""));
+        .filter(
+            (b) => b.sourceUri === sourceUri && (!b.docUri || b.docUri === "")
+        );
 
     for (const chainDocUri of chainDocsForSource) {
         const chainInfo = chainGrepMap.get(chainDocUri);
@@ -1249,15 +1474,20 @@
         }
 
         try {
-            const document = await vscode.workspace.openTextDocument(vscode.Uri.parse(chainDocUri));
-
-            const existingChainBookmarks = bookmarkProvider.getAllBookmarks().filter((b) => b.docUri === chainDocUri);
+            const document = await vscode.workspace.openTextDocument(
+                vscode.Uri.parse(chainDocUri)
+            );
+
+            const existingChainBookmarks = bookmarkProvider
+                .getAllBookmarks()
+                .filter((b) => b.docUri === chainDocUri);
 
             for (const sourceBookmark of sourceBookmarks) {
                 const linkedBookmark = existingChainBookmarks.find(
                     (b) =>
                         b.linkedBookmarkId === sourceBookmark.id ||
-                        (b.sourceUri === sourceBookmark.sourceUri && b.lineText === sourceBookmark.lineText)
+                        (b.sourceUri === sourceBookmark.sourceUri &&
+                            b.lineText === sourceBookmark.lineText)
                 );
 
                 if (linkedBookmark) {
@@ -1266,20 +1496,34 @@
                         bookmarkProvider.addBookmark(linkedBookmark);
                     }
                     if (sourceBookmark.linkedBookmarkId !== linkedBookmark.id) {
-                        const updatedSourceBookmark = { ...sourceBookmark, linkedBookmarkId: linkedBookmark.id };
+                        const updatedSourceBookmark = {
+                            ...sourceBookmark,
+                            linkedBookmarkId: linkedBookmark.id,
+                        };
                         bookmarkProvider.addBookmark(updatedSourceBookmark);
                     }
                     continue;
                 }
 
-                const matchingLine = await bookmarkProvider.findBestMatchingLine(sourceBookmark, chainDocUri);
+                const matchingLine =
+                    await bookmarkProvider.findBestMatchingLine(
+                        sourceBookmark,
+                        chainDocUri
+                    );
 
                 if (matchingLine !== undefined && matchingLine !== -1) {
                     const lineText = document.lineAt(matchingLine).text.trim();
-                    const context = bookmarkProvider.getLineContext(document, matchingLine, 5);
-                    const relativePosition = matchingLine / (document.lineCount || 1);
-
-                    const newBookmarkId = `bookmark_${Date.now()}_${Math.random().toString(36).substring(2, 11)}`;
+                    const context = bookmarkProvider.getLineContext(
+                        document,
+                        matchingLine,
+                        5
+                    );
+                    const relativePosition =
+                        matchingLine / (document.lineCount || 1);
+
+                    const newBookmarkId = `bookmark_${Date.now()}_${Math.random()
+                        .toString(36)
+                        .substring(2, 11)}`;
 
                     const newBookmark: Bookmark = {
                         id: newBookmarkId,
@@ -1309,7 +1553,10 @@
                 }
             }
         } catch (err) {
-            console.error(`Failed to synchronize bookmarks with document ${chainDocUri}:`, err);
+            console.error(
+                `Failed to synchronize bookmarks with document ${chainDocUri}:`,
+                err
+            );
         }
     }
 }