--- conflicted
+++ resolved
@@ -38,6 +38,10 @@
     return getConfig<boolean>("showScrollbarIndicators", true);
 }
 
+export function isCleanupLoggingEnabled(): boolean {
+    return getConfig<boolean>("cleanupLogging", false);
+}
+
 export function isRegexValid(str: string): boolean {
     if (/^\/.*\/?[igm]{0,3}$/.test(str)) {
         return true;
@@ -58,18 +62,23 @@
     return slashCount !== 1;
 }
 
-<<<<<<< HEAD
 let statusBarItem: vscode.StatusBarItem | undefined;
 
 export function getStatusBar(): vscode.StatusBarItem {
     if (!statusBarItem) {
-        statusBarItem = vscode.window.createStatusBarItem(vscode.StatusBarAlignment.Right, 100);
+        statusBarItem = vscode.window.createStatusBarItem(
+            vscode.StatusBarAlignment.Right,
+            100
+        );
         statusBarItem.name = "Chain Grep";
     }
     return statusBarItem;
 }
 
-export function showStatusMessage(message: string, timeout: number = 5000): void {
+export function showStatusMessage(
+    message: string,
+    timeout: number = 5000
+): void {
     const statusBar = getStatusBar();
     statusBar.text = `$(sync) ${message}`;
     statusBar.show();
@@ -79,9 +88,9 @@
             statusBar.hide();
         }
     }, timeout);
-=======
+}
+
 export function getBookmarkColor(): string {
     const config = vscode.workspace.getConfiguration("chainGrep");
     return config.get<string>("bookmarkColor") || "#3794FF";
->>>>>>> 6cd9a259
 }